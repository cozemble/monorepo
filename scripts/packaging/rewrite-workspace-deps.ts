--- conflicted
+++ resolved
@@ -162,9 +162,6 @@
   const destDir = `${functionDir}/staging/local_deps/${dep.relativePath}`
   const sourceDir = `${rootDir}/${dep.relativePath}`
   await shell(`mkdir -p ${destDir}`)
-<<<<<<< HEAD
-  await shell(`cp -r ${sourceDir}/src ${destDir}`)
-=======
   const pkgJson = readPackageJson(`${sourceDir}/package.json`)
   if (pkgJson.files) {
     for (let file of pkgJson.files) {
@@ -176,7 +173,6 @@
     }
   }
   // await shell(`cp -r ${sourceDir}/dist ${destDir}`)
->>>>>>> ede48173
   const packageJson = rewriteWorkspaceDependencies(
     makeLocalDepsRewriter(rootDir, dep, allWorkspaceDependencies),
     readPackageJson(`${sourceDir}/package.json`),
