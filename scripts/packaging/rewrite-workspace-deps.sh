--- conflicted
+++ resolved
@@ -1,9 +1,3 @@
-<<<<<<< HEAD
-#!/usr/bin/env bash
-set -x
-=======
-
->>>>>>> ede48173
 FUNCTION_DIR=`pwd`
 SCRIPT_DIR="$( cd -- "$( dirname -- "${BASH_SOURCE[0]}" )" &> /dev/null && pwd )"
 
