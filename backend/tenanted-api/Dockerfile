--- conflicted
+++ resolved
@@ -26,8 +26,4 @@
 
 COPY --from=installer --chown=cozemble:nodejs /app/ ./
 EXPOSE 3000
-<<<<<<< HEAD
-CMD ts-node src/index.ts
-=======
-CMD node dist/esm/index.js
->>>>>>> ede48173
+CMD node dist/esm/index.js