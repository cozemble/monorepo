--- conflicted
+++ resolved
@@ -179,11 +179,7 @@
   }
 
   private async _sendPrompt(
-<<<<<<< HEAD
-    promptType: 'first' | 'amendment' | 'generate-data' | 'text-to-data',
-=======
     promptType: 'first' | 'amendment' | 'generate-data' | 'text-to-data' | 'schema-from-text',
->>>>>>> ede48173
     userPrompt: string,
     prompt: string,
     openAiParams: Partial<OpenAiParams> = {},
@@ -202,12 +198,7 @@
         ...actualParams,
         messages,
       })
-<<<<<<< HEAD
-      const content = response.data.choices[0].message?.content
-      console.log({ content, prompt })
-=======
       const content = response.choices[0].message?.content
->>>>>>> ede48173
       if (!content) {
         await this.promptEventListener(
           unsuccessfulEventConstructor(
@@ -254,14 +245,10 @@
   }
 
   private existingObjectPrompt(schema: JsonSchema, text: string, existingObject: any) {
-<<<<<<< HEAD
-    return `I have this json schema:
-=======
     const [todayIso, timePart] = new Date().toISOString().split('T')
     const timeNow = timePart.substring(0, 5)
 
     return `Today's date is ${todayIso} and the time is ${timeNow}. I have this json schema:
->>>>>>> ede48173
     
     ----------BEGIN SCHEMA---------------
     ${JSON.stringify(schema, null, 2)}
@@ -293,9 +280,6 @@
     ${text}
     -------------------------
     
-<<<<<<< HEAD
-    Please return a json object adhering to the schema, using values from the text.  Do not explain the json.  I want json only.  If you explain the json, I will not be able to parse it.`
-=======
     Please return a json object adhering to the schema, using values from the text.  DO NOT MAKE UP DATA.  If you see values in the spoken text, please use them.  But do not attempt to fill any blanks.  Do not explain the json.  I want json only.  If you explain the json, I will not be able to parse it.`
   }
 
@@ -308,6 +292,5 @@
     ${documentText}
     -------------------------`
     return this._sendPrompt('schema-from-text', documentText, prompt, { model: 'gpt-4-0613' })
->>>>>>> ede48173
   }
 }